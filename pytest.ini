--- conflicted
+++ resolved
@@ -16,13 +16,10 @@
     inspect: Tests requiring Inspect AI
     ragas: Tests requiring RAGAS
     asyncio: Async tests
-<<<<<<< HEAD
     local_only: Tests that should only run locally (not in CI/CD)
     requires_models: Tests that require actual ML models to be available
     benchmark: Performance benchmarking tests
-=======
     ingestion: Tests for ingestion pipeline
-    benchmark: Performance benchmark tests
     requires_vespa: Tests that require Vespa backend to be running
     requires_docker: Tests that require Docker
     requires_gpu: Tests that require GPU availability
@@ -32,9 +29,7 @@
     requires_whisper: Tests that require Whisper models
     requires_cv2: Tests that require OpenCV
     requires_ffmpeg: Tests that require FFmpeg
-    local_only: Tests that should only run in local environment (not CI)
     ci_safe: Tests that are safe to run in CI environment
->>>>>>> 0a3c1edb
 
 # Output options - merged
 addopts = 
